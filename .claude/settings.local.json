{
  "permissions": {
    "allow": [
      "Bash(git push:*)",
      "Bash(git remote set-url:*)",
      "Bash(git config:*)",
      "Bash(grep:*)",
      "Bash(ls:*)",
      "Bash(source:*)",
      "Bash(find:*)",
      "Bash(mv:*)",
      "Bash(mkdir:*)",
      "Bash(python:*)",
      "Bash(find:*)",
      "mcp__sequential-thinking__sequentialthinking",
      "Bash(streamlit run:*)",
      "mcp__playwright__browser_navigate",
      "mcp__playwright__browser_wait_for",
      "mcp__playwright__browser_close",
      "mcp__playwright__browser_console_messages",
      "mcp__playwright__browser_take_screenshot",
      "mcp__playwright__browser_click",
      "mcp__playwright__browser_type",
      "mcp__playwright__browser_press_key",
      "mcp__*",
      "Bash(cp:*)",
      "Bash(pip install:*)",
      "Bash(rm:*)",
      "mcp__context7__resolve-library-id",
      "mcp__context7__get-library-docs",
      "Bash(tree:*)",
<<<<<<< HEAD
      "mcp__mcp-server-firecrawl__firecrawl_search"
=======
      "Bash(nvidia-smi:*)",
      "WebSearch",
      "mcp__mcp-feedback-enhanced__interactive_feedback",
      "mcp__playwright__browser_snapshot",
      "Bash(dir:*)",
      "Read(./**)",
      "Read(.\\**)",
      "Bash(timeout:*)",
      "Bash(claude doctor)",
      "Bash(claude mcp add playwright npx '@playwright/mcp@latest')",
      "Bash(claude mcp add:*)",
      "WebFetch(domain:localhost)",
      "Bash(curl:*)",
      "mcp__playwright-linux__browser_navigate"
>>>>>>> 3df56ecd
    ],
    "deny": [],
    "ask": []
  },
  "enableAllProjectMcpServers": true,
  "enabledMcpjsonServers": [
    "context7",
    "sequential-thinking",
    "mcp-feedback-enhanced",
    "playwright",
    "mcp-server-time",
    "mcp-deepwiki",
    "mcp-server-firecrawl",
    "task-master-ai",
    "mcp-damengsql",
    "desktop-commander"
  ]
}<|MERGE_RESOLUTION|>--- conflicted
+++ resolved
@@ -29,9 +29,7 @@
       "mcp__context7__resolve-library-id",
       "mcp__context7__get-library-docs",
       "Bash(tree:*)",
-<<<<<<< HEAD
-      "mcp__mcp-server-firecrawl__firecrawl_search"
-=======
+      "mcp__mcp-server-firecrawl__firecrawl_search",
       "Bash(nvidia-smi:*)",
       "WebSearch",
       "mcp__mcp-feedback-enhanced__interactive_feedback",
@@ -46,7 +44,6 @@
       "WebFetch(domain:localhost)",
       "Bash(curl:*)",
       "mcp__playwright-linux__browser_navigate"
->>>>>>> 3df56ecd
     ],
     "deny": [],
     "ask": []
